--- conflicted
+++ resolved
@@ -16,14 +16,11 @@
                 white: "#ffffff",
                 accent: '#CFE2FD',
                 normal: '#E7F0FE',
-<<<<<<< HEAD
                 button: '#5270fd',
                 darkbutton: '#2f3949',
                 darkmode: '#1A202C',
                 darkmode2: '#252D3B',
-=======
                 logo: '#5270fd',
->>>>>>> 13d46a99
             },
             fontFamily: {
                 sans: ["Nunito", ...defaultTheme.fontFamily.sans],
